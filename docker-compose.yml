--- conflicted
+++ resolved
@@ -10,10 +10,4 @@
     ports:
       - "5173:5173"
       - "8000:8000"
-<<<<<<< HEAD
-    restart: unless-stopped
-    environment:
-      - SKIP_MAKE_FILES=${SKIP_MAKE_FILES}
-=======
-    restart: unless-stopped
->>>>>>> 88aec3b7
+    restart: unless-stopped